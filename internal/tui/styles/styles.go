package styles

import (
	"github.com/charmbracelet/lipgloss"
	"github.com/opencode-ai/opencode/internal/tui/theme"
)

<<<<<<< HEAD
var (
	ImageBakcground = "#212121"
)

var (
	light = catppuccin.Latte
	dark  = catppuccin.Mocha
)

// NEW STYLES
var (
	Background = lipgloss.AdaptiveColor{
		Dark:  "#212121",
		Light: "#212121",
	}
	BackgroundDim = lipgloss.AdaptiveColor{
		Dark:  "#2c2c2c",
		Light: "#2c2c2c",
	}
	BackgroundDarker = lipgloss.AdaptiveColor{
		Dark:  "#181818",
		Light: "#181818",
	}
	BorderColor = lipgloss.AdaptiveColor{
		Dark:  "#4b4c5c",
		Light: "#4b4c5c",
	}

	Forground = lipgloss.AdaptiveColor{
		Dark:  "#d3d3d3",
		Light: "#d3d3d3",
	}

	ForgroundMid = lipgloss.AdaptiveColor{
		Dark:  "#a0a0a0",
		Light: "#a0a0a0",
	}

	ForgroundDim = lipgloss.AdaptiveColor{
		Dark:  "#737373",
		Light: "#737373",
	}

	BaseStyle = lipgloss.NewStyle().
			Background(Background).
			Foreground(Forground)

	PrimaryColor = lipgloss.AdaptiveColor{
		Dark:  "#fab283",
		Light: "#fab283",
	}
)

var (
	Regular = lipgloss.NewStyle()
	Bold    = Regular.Bold(true)
	Padded  = Regular.Padding(0, 1)

	Border       = Regular.Border(lipgloss.NormalBorder())
	ThickBorder  = Regular.Border(lipgloss.ThickBorder())
	DoubleBorder = Regular.Border(lipgloss.DoubleBorder())

	// Colors
	White    = lipgloss.Color("#ffffff")
	Surface0 = lipgloss.AdaptiveColor{
		Dark:  dark.Surface0().Hex,
		Light: light.Surface0().Hex,
	}

	Overlay0 = lipgloss.AdaptiveColor{
		Dark:  dark.Overlay0().Hex,
		Light: light.Overlay0().Hex,
	}

	Ovelay1 = lipgloss.AdaptiveColor{
		Dark:  dark.Overlay1().Hex,
		Light: light.Overlay1().Hex,
	}

	Text = lipgloss.AdaptiveColor{
		Dark:  dark.Text().Hex,
		Light: light.Text().Hex,
	}

	SubText0 = lipgloss.AdaptiveColor{
		Dark:  dark.Subtext0().Hex,
		Light: light.Subtext0().Hex,
	}

	SubText1 = lipgloss.AdaptiveColor{
		Dark:  dark.Subtext1().Hex,
		Light: light.Subtext1().Hex,
	}

	LightGrey = lipgloss.AdaptiveColor{
		Dark:  dark.Surface0().Hex,
		Light: light.Surface0().Hex,
	}
	Grey = lipgloss.AdaptiveColor{
		Dark:  dark.Surface1().Hex,
		Light: light.Surface1().Hex,
	}

	DarkGrey = lipgloss.AdaptiveColor{
		Dark:  dark.Surface2().Hex,
		Light: light.Surface2().Hex,
	}

	Base = lipgloss.AdaptiveColor{
		Dark:  dark.Base().Hex,
		Light: light.Base().Hex,
	}

	Crust = lipgloss.AdaptiveColor{
		Dark:  dark.Crust().Hex,
		Light: light.Crust().Hex,
	}

	Blue = lipgloss.AdaptiveColor{
		Dark:  dark.Blue().Hex,
		Light: light.Blue().Hex,
	}

	Red = lipgloss.AdaptiveColor{
		Dark:  dark.Red().Hex,
		Light: light.Red().Hex,
	}

	Green = lipgloss.AdaptiveColor{
		Dark:  dark.Green().Hex,
		Light: light.Green().Hex,
	}

	Mauve = lipgloss.AdaptiveColor{
		Dark:  dark.Mauve().Hex,
		Light: light.Mauve().Hex,
	}

	Teal = lipgloss.AdaptiveColor{
		Dark:  dark.Teal().Hex,
		Light: light.Teal().Hex,
	}

	Rosewater = lipgloss.AdaptiveColor{
		Dark:  dark.Rosewater().Hex,
		Light: light.Rosewater().Hex,
	}

	Flamingo = lipgloss.AdaptiveColor{
		Dark:  dark.Flamingo().Hex,
		Light: light.Flamingo().Hex,
	}

	Lavender = lipgloss.AdaptiveColor{
		Dark:  dark.Lavender().Hex,
		Light: light.Lavender().Hex,
	}

	Peach = lipgloss.AdaptiveColor{
		Dark:  dark.Peach().Hex,
		Light: light.Peach().Hex,
	}

	Yellow = lipgloss.AdaptiveColor{
		Dark:  dark.Yellow().Hex,
		Light: light.Yellow().Hex,
	}

	Primary   = Blue
	Secondary = Mauve

	Warning = Peach
	Error   = Red
)
=======
// Style generation functions that use the current theme

// BaseStyle returns the base style with background and foreground colors
func BaseStyle() lipgloss.Style {
	t := theme.CurrentTheme()
	return lipgloss.NewStyle().
		Background(t.Background()).
		Foreground(t.Text())
}

// Regular returns a basic unstyled lipgloss.Style
func Regular() lipgloss.Style {
	return lipgloss.NewStyle()
}

// Bold returns a bold style
func Bold() lipgloss.Style {
	return Regular().Bold(true)
}

// Padded returns a style with horizontal padding
func Padded() lipgloss.Style {
	return Regular().Padding(0, 1)
}

// Border returns a style with a normal border
func Border() lipgloss.Style {
	t := theme.CurrentTheme()
	return Regular().
		Border(lipgloss.NormalBorder()).
		BorderForeground(t.BorderNormal())
}

// ThickBorder returns a style with a thick border
func ThickBorder() lipgloss.Style {
	t := theme.CurrentTheme()
	return Regular().
		Border(lipgloss.ThickBorder()).
		BorderForeground(t.BorderNormal())
}

// DoubleBorder returns a style with a double border
func DoubleBorder() lipgloss.Style {
	t := theme.CurrentTheme()
	return Regular().
		Border(lipgloss.DoubleBorder()).
		BorderForeground(t.BorderNormal())
}

// FocusedBorder returns a style with a border using the focused border color
func FocusedBorder() lipgloss.Style {
	t := theme.CurrentTheme()
	return Regular().
		Border(lipgloss.NormalBorder()).
		BorderForeground(t.BorderFocused())
}

// DimBorder returns a style with a border using the dim border color
func DimBorder() lipgloss.Style {
	t := theme.CurrentTheme()
	return Regular().
		Border(lipgloss.NormalBorder()).
		BorderForeground(t.BorderDim())
}

// PrimaryColor returns the primary color from the current theme
func PrimaryColor() lipgloss.AdaptiveColor {
	return theme.CurrentTheme().Primary()
}

// SecondaryColor returns the secondary color from the current theme
func SecondaryColor() lipgloss.AdaptiveColor {
	return theme.CurrentTheme().Secondary()
}

// AccentColor returns the accent color from the current theme
func AccentColor() lipgloss.AdaptiveColor {
	return theme.CurrentTheme().Accent()
}

// ErrorColor returns the error color from the current theme
func ErrorColor() lipgloss.AdaptiveColor {
	return theme.CurrentTheme().Error()
}

// WarningColor returns the warning color from the current theme
func WarningColor() lipgloss.AdaptiveColor {
	return theme.CurrentTheme().Warning()
}

// SuccessColor returns the success color from the current theme
func SuccessColor() lipgloss.AdaptiveColor {
	return theme.CurrentTheme().Success()
}

// InfoColor returns the info color from the current theme
func InfoColor() lipgloss.AdaptiveColor {
	return theme.CurrentTheme().Info()
}

// TextColor returns the text color from the current theme
func TextColor() lipgloss.AdaptiveColor {
	return theme.CurrentTheme().Text()
}

// TextMutedColor returns the muted text color from the current theme
func TextMutedColor() lipgloss.AdaptiveColor {
	return theme.CurrentTheme().TextMuted()
}

// TextEmphasizedColor returns the emphasized text color from the current theme
func TextEmphasizedColor() lipgloss.AdaptiveColor {
	return theme.CurrentTheme().TextEmphasized()
}

// BackgroundColor returns the background color from the current theme
func BackgroundColor() lipgloss.AdaptiveColor {
	return theme.CurrentTheme().Background()
}

// BackgroundSecondaryColor returns the secondary background color from the current theme
func BackgroundSecondaryColor() lipgloss.AdaptiveColor {
	return theme.CurrentTheme().BackgroundSecondary()
}

// BackgroundDarkerColor returns the darker background color from the current theme
func BackgroundDarkerColor() lipgloss.AdaptiveColor {
	return theme.CurrentTheme().BackgroundDarker()
}

// BorderNormalColor returns the normal border color from the current theme
func BorderNormalColor() lipgloss.AdaptiveColor {
	return theme.CurrentTheme().BorderNormal()
}

// BorderFocusedColor returns the focused border color from the current theme
func BorderFocusedColor() lipgloss.AdaptiveColor {
	return theme.CurrentTheme().BorderFocused()
}

// BorderDimColor returns the dim border color from the current theme
func BorderDimColor() lipgloss.AdaptiveColor {
	return theme.CurrentTheme().BorderDim()
}
>>>>>>> 2c41a423
<|MERGE_RESOLUTION|>--- conflicted
+++ resolved
@@ -5,182 +5,10 @@
 	"github.com/opencode-ai/opencode/internal/tui/theme"
 )
 
-<<<<<<< HEAD
 var (
 	ImageBakcground = "#212121"
 )
 
-var (
-	light = catppuccin.Latte
-	dark  = catppuccin.Mocha
-)
-
-// NEW STYLES
-var (
-	Background = lipgloss.AdaptiveColor{
-		Dark:  "#212121",
-		Light: "#212121",
-	}
-	BackgroundDim = lipgloss.AdaptiveColor{
-		Dark:  "#2c2c2c",
-		Light: "#2c2c2c",
-	}
-	BackgroundDarker = lipgloss.AdaptiveColor{
-		Dark:  "#181818",
-		Light: "#181818",
-	}
-	BorderColor = lipgloss.AdaptiveColor{
-		Dark:  "#4b4c5c",
-		Light: "#4b4c5c",
-	}
-
-	Forground = lipgloss.AdaptiveColor{
-		Dark:  "#d3d3d3",
-		Light: "#d3d3d3",
-	}
-
-	ForgroundMid = lipgloss.AdaptiveColor{
-		Dark:  "#a0a0a0",
-		Light: "#a0a0a0",
-	}
-
-	ForgroundDim = lipgloss.AdaptiveColor{
-		Dark:  "#737373",
-		Light: "#737373",
-	}
-
-	BaseStyle = lipgloss.NewStyle().
-			Background(Background).
-			Foreground(Forground)
-
-	PrimaryColor = lipgloss.AdaptiveColor{
-		Dark:  "#fab283",
-		Light: "#fab283",
-	}
-)
-
-var (
-	Regular = lipgloss.NewStyle()
-	Bold    = Regular.Bold(true)
-	Padded  = Regular.Padding(0, 1)
-
-	Border       = Regular.Border(lipgloss.NormalBorder())
-	ThickBorder  = Regular.Border(lipgloss.ThickBorder())
-	DoubleBorder = Regular.Border(lipgloss.DoubleBorder())
-
-	// Colors
-	White    = lipgloss.Color("#ffffff")
-	Surface0 = lipgloss.AdaptiveColor{
-		Dark:  dark.Surface0().Hex,
-		Light: light.Surface0().Hex,
-	}
-
-	Overlay0 = lipgloss.AdaptiveColor{
-		Dark:  dark.Overlay0().Hex,
-		Light: light.Overlay0().Hex,
-	}
-
-	Ovelay1 = lipgloss.AdaptiveColor{
-		Dark:  dark.Overlay1().Hex,
-		Light: light.Overlay1().Hex,
-	}
-
-	Text = lipgloss.AdaptiveColor{
-		Dark:  dark.Text().Hex,
-		Light: light.Text().Hex,
-	}
-
-	SubText0 = lipgloss.AdaptiveColor{
-		Dark:  dark.Subtext0().Hex,
-		Light: light.Subtext0().Hex,
-	}
-
-	SubText1 = lipgloss.AdaptiveColor{
-		Dark:  dark.Subtext1().Hex,
-		Light: light.Subtext1().Hex,
-	}
-
-	LightGrey = lipgloss.AdaptiveColor{
-		Dark:  dark.Surface0().Hex,
-		Light: light.Surface0().Hex,
-	}
-	Grey = lipgloss.AdaptiveColor{
-		Dark:  dark.Surface1().Hex,
-		Light: light.Surface1().Hex,
-	}
-
-	DarkGrey = lipgloss.AdaptiveColor{
-		Dark:  dark.Surface2().Hex,
-		Light: light.Surface2().Hex,
-	}
-
-	Base = lipgloss.AdaptiveColor{
-		Dark:  dark.Base().Hex,
-		Light: light.Base().Hex,
-	}
-
-	Crust = lipgloss.AdaptiveColor{
-		Dark:  dark.Crust().Hex,
-		Light: light.Crust().Hex,
-	}
-
-	Blue = lipgloss.AdaptiveColor{
-		Dark:  dark.Blue().Hex,
-		Light: light.Blue().Hex,
-	}
-
-	Red = lipgloss.AdaptiveColor{
-		Dark:  dark.Red().Hex,
-		Light: light.Red().Hex,
-	}
-
-	Green = lipgloss.AdaptiveColor{
-		Dark:  dark.Green().Hex,
-		Light: light.Green().Hex,
-	}
-
-	Mauve = lipgloss.AdaptiveColor{
-		Dark:  dark.Mauve().Hex,
-		Light: light.Mauve().Hex,
-	}
-
-	Teal = lipgloss.AdaptiveColor{
-		Dark:  dark.Teal().Hex,
-		Light: light.Teal().Hex,
-	}
-
-	Rosewater = lipgloss.AdaptiveColor{
-		Dark:  dark.Rosewater().Hex,
-		Light: light.Rosewater().Hex,
-	}
-
-	Flamingo = lipgloss.AdaptiveColor{
-		Dark:  dark.Flamingo().Hex,
-		Light: light.Flamingo().Hex,
-	}
-
-	Lavender = lipgloss.AdaptiveColor{
-		Dark:  dark.Lavender().Hex,
-		Light: light.Lavender().Hex,
-	}
-
-	Peach = lipgloss.AdaptiveColor{
-		Dark:  dark.Peach().Hex,
-		Light: light.Peach().Hex,
-	}
-
-	Yellow = lipgloss.AdaptiveColor{
-		Dark:  dark.Yellow().Hex,
-		Light: light.Yellow().Hex,
-	}
-
-	Primary   = Blue
-	Secondary = Mauve
-
-	Warning = Peach
-	Error   = Red
-)
-=======
 // Style generation functions that use the current theme
 
 // BaseStyle returns the base style with background and foreground colors
@@ -324,5 +152,4 @@
 // BorderDimColor returns the dim border color from the current theme
 func BorderDimColor() lipgloss.AdaptiveColor {
 	return theme.CurrentTheme().BorderDim()
-}
->>>>>>> 2c41a423
+}