package tui

import (
	"context"
	"fmt"

	"github.com/charmbracelet/bubbles/key"
	tea "github.com/charmbracelet/bubbletea"
	"github.com/charmbracelet/lipgloss"
	"github.com/opencode-ai/opencode/internal/app"
	"github.com/opencode-ai/opencode/internal/config"
	"github.com/opencode-ai/opencode/internal/logging"
	"github.com/opencode-ai/opencode/internal/permission"
	"github.com/opencode-ai/opencode/internal/pubsub"
	"github.com/opencode-ai/opencode/internal/tui/components/chat"
	"github.com/opencode-ai/opencode/internal/tui/components/core"
	"github.com/opencode-ai/opencode/internal/tui/components/dialog"
	"github.com/opencode-ai/opencode/internal/tui/layout"
	"github.com/opencode-ai/opencode/internal/tui/page"
	"github.com/opencode-ai/opencode/internal/tui/util"
)

type keyMap struct {
	Logs          key.Binding
	Quit          key.Binding
	Help          key.Binding
	SwitchSession key.Binding
	Commands      key.Binding
	Filepicker    key.Binding
	Models        key.Binding
	SwitchTheme   key.Binding
}

var keys = keyMap{
	Logs: key.NewBinding(
		key.WithKeys("ctrl+l"),
		key.WithHelp("ctrl+l", "logs"),
	),

	Quit: key.NewBinding(
		key.WithKeys("ctrl+c"),
		key.WithHelp("ctrl+c", "quit"),
	),
	Help: key.NewBinding(
		key.WithKeys("ctrl+_"),
		key.WithHelp("ctrl+?", "toggle help"),
	),

	SwitchSession: key.NewBinding(
		key.WithKeys("ctrl+s"),
		key.WithHelp("ctrl+s", "switch session"),
	),

	Commands: key.NewBinding(
		key.WithKeys("ctrl+k"),
		key.WithHelp("ctrl+k", "commands"),
	),
	Filepicker: key.NewBinding(
		key.WithKeys("ctrl+f"),
		key.WithHelp("ctrl+f", "select files to upload"),
	),
	Models: key.NewBinding(
		key.WithKeys("ctrl+o"),
		key.WithHelp("ctrl+o", "model selection"),
	),

	SwitchTheme: key.NewBinding(
		key.WithKeys("ctrl+t"),
		key.WithHelp("ctrl+t", "switch theme"),
	),
}

var helpEsc = key.NewBinding(
	key.WithKeys("?"),
	key.WithHelp("?", "toggle help"),
)

var returnKey = key.NewBinding(
	key.WithKeys("esc"),
	key.WithHelp("esc", "close"),
)

var logsKeyReturnKey = key.NewBinding(
	key.WithKeys("esc", "backspace", "q"),
	key.WithHelp("esc/q", "go back"),
)

type appModel struct {
	width, height int
	currentPage   page.PageID
	previousPage  page.PageID
	pages         map[page.PageID]tea.Model
	loadedPages   map[page.PageID]bool
	status        core.StatusCmp
	app           *app.App

	showPermissions bool
	permissions     dialog.PermissionDialogCmp

	showHelp bool
	help     dialog.HelpCmp

	showQuit bool
	quit     dialog.QuitDialog

	showSessionDialog bool
	sessionDialog     dialog.SessionDialog

	showCommandDialog bool
	commandDialog     dialog.CommandDialog
	commands          []dialog.Command

	showModelDialog bool
	modelDialog     dialog.ModelDialog

	showInitDialog bool
	initDialog     dialog.InitDialogCmp

<<<<<<< HEAD
	showFilepicker bool
	filepicker     chat.FilepickerCmp
=======
	showThemeDialog bool
	themeDialog     dialog.ThemeDialog
>>>>>>> 2c41a423
}

func (a appModel) Init() tea.Cmd {
	var cmds []tea.Cmd
	cmd := a.pages[a.currentPage].Init()
	a.loadedPages[a.currentPage] = true
	cmds = append(cmds, cmd)
	cmd = a.status.Init()
	cmds = append(cmds, cmd)
	cmd = a.quit.Init()
	cmds = append(cmds, cmd)
	cmd = a.help.Init()
	cmds = append(cmds, cmd)
	cmd = a.sessionDialog.Init()
	cmds = append(cmds, cmd)
	cmd = a.commandDialog.Init()
	cmds = append(cmds, cmd)
	cmd = a.modelDialog.Init()
	cmds = append(cmds, cmd)
	cmd = a.initDialog.Init()
	cmds = append(cmds, cmd)
<<<<<<< HEAD
	cmd = a.filepicker.Init()
=======
	cmd = a.themeDialog.Init()
>>>>>>> 2c41a423
	cmds = append(cmds, cmd)

	// Check if we should show the init dialog
	cmds = append(cmds, func() tea.Msg {
		shouldShow, err := config.ShouldShowInitDialog()
		if err != nil {
			return util.InfoMsg{
				Type: util.InfoTypeError,
				Msg:  "Failed to check init status: " + err.Error(),
			}
		}
		return dialog.ShowInitDialogMsg{Show: shouldShow}
	})

	return tea.Batch(cmds...)
}

func (a appModel) Update(msg tea.Msg) (tea.Model, tea.Cmd) {
	var cmds []tea.Cmd
	var cmd tea.Cmd
	switch msg := msg.(type) {
	case tea.WindowSizeMsg:
		msg.Height -= 1 // Make space for the status bar
		a.width, a.height = msg.Width, msg.Height

		s, _ := a.status.Update(msg)
		a.status = s.(core.StatusCmp)
		a.pages[a.currentPage], cmd = a.pages[a.currentPage].Update(msg)
		cmds = append(cmds, cmd)

		prm, permCmd := a.permissions.Update(msg)
		a.permissions = prm.(dialog.PermissionDialogCmp)
		cmds = append(cmds, permCmd)

		help, helpCmd := a.help.Update(msg)
		a.help = help.(dialog.HelpCmp)
		cmds = append(cmds, helpCmd)

		session, sessionCmd := a.sessionDialog.Update(msg)
		a.sessionDialog = session.(dialog.SessionDialog)
		cmds = append(cmds, sessionCmd)

		command, commandCmd := a.commandDialog.Update(msg)
		a.commandDialog = command.(dialog.CommandDialog)
		cmds = append(cmds, commandCmd)

		filepicker, filepickerCmd := a.filepicker.Update(msg)
		a.filepicker = filepicker.(chat.FilepickerCmp)
		cmds = append(cmds, filepickerCmd)

		a.initDialog.SetSize(msg.Width, msg.Height)

		return a, tea.Batch(cmds...)
	// Status
	case util.InfoMsg:
		s, cmd := a.status.Update(msg)
		a.status = s.(core.StatusCmp)
		cmds = append(cmds, cmd)
		return a, tea.Batch(cmds...)
	case pubsub.Event[logging.LogMessage]:
		if msg.Payload.Persist {
			switch msg.Payload.Level {
			case "error":
				s, cmd := a.status.Update(util.InfoMsg{
					Type: util.InfoTypeError,
					Msg:  msg.Payload.Message,
					TTL:  msg.Payload.PersistTime,
				})
				a.status = s.(core.StatusCmp)
				cmds = append(cmds, cmd)
			case "info":
				s, cmd := a.status.Update(util.InfoMsg{
					Type: util.InfoTypeInfo,
					Msg:  msg.Payload.Message,
					TTL:  msg.Payload.PersistTime,
				})
				a.status = s.(core.StatusCmp)
				cmds = append(cmds, cmd)

			case "warn":
				s, cmd := a.status.Update(util.InfoMsg{
					Type: util.InfoTypeWarn,
					Msg:  msg.Payload.Message,
					TTL:  msg.Payload.PersistTime,
				})

				a.status = s.(core.StatusCmp)
				cmds = append(cmds, cmd)
			default:
				s, cmd := a.status.Update(util.InfoMsg{
					Type: util.InfoTypeInfo,
					Msg:  msg.Payload.Message,
					TTL:  msg.Payload.PersistTime,
				})
				a.status = s.(core.StatusCmp)
				cmds = append(cmds, cmd)
			}
		}
	case util.ClearStatusMsg:
		s, _ := a.status.Update(msg)
		a.status = s.(core.StatusCmp)

	// Permission
	case pubsub.Event[permission.PermissionRequest]:
		a.showPermissions = true
		return a, a.permissions.SetPermissions(msg.Payload)
	case dialog.PermissionResponseMsg:
		var cmd tea.Cmd
		switch msg.Action {
		case dialog.PermissionAllow:
			a.app.Permissions.Grant(msg.Permission)
		case dialog.PermissionAllowForSession:
			a.app.Permissions.GrantPersistant(msg.Permission)
		case dialog.PermissionDeny:
			a.app.Permissions.Deny(msg.Permission)
		}
		a.showPermissions = false
		return a, cmd

	case page.PageChangeMsg:
		return a, a.moveToPage(msg.ID)

	case dialog.CloseQuitMsg:
		a.showQuit = false
		return a, nil

	case dialog.CloseSessionDialogMsg:
		a.showSessionDialog = false
		return a, nil

	case dialog.CloseCommandDialogMsg:
		a.showCommandDialog = false
		return a, nil

	case dialog.CloseThemeDialogMsg:
		a.showThemeDialog = false
		return a, nil

	case dialog.ThemeChangedMsg:
		a.pages[a.currentPage], cmd = a.pages[a.currentPage].Update(msg)
		a.showThemeDialog = false
		return a, tea.Batch(cmd, util.ReportInfo("Theme changed to: "+msg.ThemeName))

	case dialog.CloseModelDialogMsg:
		a.showModelDialog = false
		return a, nil

	case dialog.ModelSelectedMsg:
		a.showModelDialog = false

		model, err := a.app.CoderAgent.Update(config.AgentCoder, msg.Model.ID)
		if err != nil {
			return a, util.ReportError(err)
		}

		return a, util.ReportInfo(fmt.Sprintf("Model changed to %s", model.Name))

	case dialog.ShowInitDialogMsg:
		a.showInitDialog = msg.Show
		return a, nil

	case dialog.CloseInitDialogMsg:
		a.showInitDialog = false
		if msg.Initialize {
			// Run the initialization command
			for _, cmd := range a.commands {
				if cmd.ID == "init" {
					// Mark the project as initialized
					if err := config.MarkProjectInitialized(); err != nil {
						return a, util.ReportError(err)
					}
					return a, cmd.Handler(cmd)
				}
			}
		} else {
			// Mark the project as initialized without running the command
			if err := config.MarkProjectInitialized(); err != nil {
				return a, util.ReportError(err)
			}
		}
		return a, nil

	case chat.SessionSelectedMsg:
		a.sessionDialog.SetSelectedSession(msg.ID)
	case dialog.SessionSelectedMsg:
		a.showSessionDialog = false
		if a.currentPage == page.ChatPage {
			return a, util.CmdHandler(chat.SessionSelectedMsg(msg.Session))
		}
		return a, nil

	case dialog.CommandSelectedMsg:
		a.showCommandDialog = false
		// Execute the command handler if available
		if msg.Command.Handler != nil {
			return a, msg.Command.Handler(msg.Command)
		}
		return a, util.ReportInfo("Command selected: " + msg.Command.Title)

	case tea.KeyMsg:
		switch {

		case key.Matches(msg, keys.Quit):
			a.showQuit = !a.showQuit
			if a.showHelp {
				a.showHelp = false
			}
			if a.showSessionDialog {
				a.showSessionDialog = false
			}
			if a.showCommandDialog {
				a.showCommandDialog = false
			}
			if a.showFilepicker {
				a.showFilepicker = false
				a.filepicker.ToggleFilepicker(a.showFilepicker)
			}
			if a.showModelDialog {
				a.showModelDialog = false
			}
			return a, nil
		case key.Matches(msg, keys.SwitchSession):
			if a.currentPage == page.ChatPage && !a.showQuit && !a.showPermissions && !a.showCommandDialog {
				// Load sessions and show the dialog
				sessions, err := a.app.Sessions.List(context.Background())
				if err != nil {
					return a, util.ReportError(err)
				}
				if len(sessions) == 0 {
					return a, util.ReportWarn("No sessions available")
				}
				a.sessionDialog.SetSessions(sessions)
				a.showSessionDialog = true
				return a, nil
			}
			return a, nil
		case key.Matches(msg, keys.Commands):
			if a.currentPage == page.ChatPage && !a.showQuit && !a.showPermissions && !a.showSessionDialog && !a.showThemeDialog {
				// Show commands dialog
				if len(a.commands) == 0 {
					return a, util.ReportWarn("No commands available")
				}
				a.commandDialog.SetCommands(a.commands)
				a.showCommandDialog = true
				return a, nil
			}
			return a, nil
		case key.Matches(msg, keys.Models):
			if a.showModelDialog {
				a.showModelDialog = false
				return a, nil
			}
			if a.currentPage == page.ChatPage && !a.showQuit && !a.showPermissions && !a.showSessionDialog && !a.showCommandDialog {
				a.showModelDialog = true
				return a, nil
			}
			return a, nil
		case key.Matches(msg, keys.SwitchTheme):
			if !a.showQuit && !a.showPermissions && !a.showSessionDialog && !a.showCommandDialog {
				// Show theme switcher dialog
				a.showThemeDialog = true
				// Theme list is dynamically loaded by the dialog component
				return a, a.themeDialog.Init()
			}
			return a, nil
		case key.Matches(msg, logsKeyReturnKey):
			if a.currentPage == page.LogsPage {
				return a, a.moveToPage(page.ChatPage)
			}
		case key.Matches(msg, returnKey):
			if !a.filepicker.IsCWDFocused() {
				if a.showQuit {
					a.showQuit = !a.showQuit
					return a, nil
				}
				if a.showHelp {
					a.showHelp = !a.showHelp
					return a, nil
				}
				if a.showInitDialog {
					a.showInitDialog = false
					// Mark the project as initialized without running the command
					if err := config.MarkProjectInitialized(); err != nil {
						return a, util.ReportError(err)
					}
					return a, nil
				}
				if a.showFilepicker {
					a.showFilepicker = false
					a.filepicker.ToggleFilepicker(a.showFilepicker)
					return a, nil
				}
			}
		case key.Matches(msg, keys.Logs):
			return a, a.moveToPage(page.LogsPage)
		case key.Matches(msg, keys.Help):
			if a.showQuit {
				return a, nil
			}
			a.showHelp = !a.showHelp
			return a, nil
		case key.Matches(msg, helpEsc):
			if a.app.CoderAgent.IsBusy() {
				if a.showQuit {
					return a, nil
				}
				a.showHelp = !a.showHelp
				return a, nil
			}
		case key.Matches(msg, keys.Filepicker):
			a.showFilepicker = !a.showFilepicker
			a.filepicker.ToggleFilepicker(a.showFilepicker)
			return a, nil
		}
	default:
		f, filepickerCmd := a.filepicker.Update(msg)
		a.filepicker = f.(chat.FilepickerCmp)
		cmds = append(cmds, filepickerCmd)

	}

	if a.showFilepicker {
		f, filepickerCmd := a.filepicker.Update(msg)
		a.filepicker = f.(chat.FilepickerCmp)
		cmds = append(cmds, filepickerCmd)
		// Only block key messages send all other messages down
		if _, ok := msg.(tea.KeyMsg); ok {
			return a, tea.Batch(cmds...)
		}
	}

	if a.showQuit {
		q, quitCmd := a.quit.Update(msg)
		a.quit = q.(dialog.QuitDialog)
		cmds = append(cmds, quitCmd)
		// Only block key messages send all other messages down
		if _, ok := msg.(tea.KeyMsg); ok {
			return a, tea.Batch(cmds...)
		}
	}
	if a.showPermissions {
		d, permissionsCmd := a.permissions.Update(msg)
		a.permissions = d.(dialog.PermissionDialogCmp)
		cmds = append(cmds, permissionsCmd)
		// Only block key messages send all other messages down
		if _, ok := msg.(tea.KeyMsg); ok {
			return a, tea.Batch(cmds...)
		}
	}

	if a.showSessionDialog {
		d, sessionCmd := a.sessionDialog.Update(msg)
		a.sessionDialog = d.(dialog.SessionDialog)
		cmds = append(cmds, sessionCmd)
		// Only block key messages send all other messages down
		if _, ok := msg.(tea.KeyMsg); ok {
			return a, tea.Batch(cmds...)
		}
	}

	if a.showCommandDialog {
		d, commandCmd := a.commandDialog.Update(msg)
		a.commandDialog = d.(dialog.CommandDialog)
		cmds = append(cmds, commandCmd)
		// Only block key messages send all other messages down
		if _, ok := msg.(tea.KeyMsg); ok {
			return a, tea.Batch(cmds...)
		}
	}

	if a.showModelDialog {
		d, modelCmd := a.modelDialog.Update(msg)
		a.modelDialog = d.(dialog.ModelDialog)
		cmds = append(cmds, modelCmd)
		// Only block key messages send all other messages down
		if _, ok := msg.(tea.KeyMsg); ok {
			return a, tea.Batch(cmds...)
		}
	}

	if a.showInitDialog {
		d, initCmd := a.initDialog.Update(msg)
		a.initDialog = d.(dialog.InitDialogCmp)
		cmds = append(cmds, initCmd)
		// Only block key messages send all other messages down
		if _, ok := msg.(tea.KeyMsg); ok {
			return a, tea.Batch(cmds...)
		}
	}
<<<<<<< HEAD
=======

	if a.showThemeDialog {
		d, themeCmd := a.themeDialog.Update(msg)
		a.themeDialog = d.(dialog.ThemeDialog)
		cmds = append(cmds, themeCmd)
		// Only block key messages send all other messages down
		if _, ok := msg.(tea.KeyMsg); ok {
			return a, tea.Batch(cmds...)
		}
	}

>>>>>>> 2c41a423
	s, _ := a.status.Update(msg)
	a.status = s.(core.StatusCmp)
	a.pages[a.currentPage], cmd = a.pages[a.currentPage].Update(msg)
	cmds = append(cmds, cmd)
	return a, tea.Batch(cmds...)
}

// RegisterCommand adds a command to the command dialog
func (a *appModel) RegisterCommand(cmd dialog.Command) {
	a.commands = append(a.commands, cmd)
}

func (a *appModel) moveToPage(pageID page.PageID) tea.Cmd {
	if a.app.CoderAgent.IsBusy() {
		// For now we don't move to any page if the agent is busy
		return util.ReportWarn("Agent is busy, please wait...")
	}

	var cmds []tea.Cmd
	if _, ok := a.loadedPages[pageID]; !ok {
		cmd := a.pages[pageID].Init()
		cmds = append(cmds, cmd)
		a.loadedPages[pageID] = true
	}
	a.previousPage = a.currentPage
	a.currentPage = pageID
	if sizable, ok := a.pages[a.currentPage].(layout.Sizeable); ok {
		cmd := sizable.SetSize(a.width, a.height)
		cmds = append(cmds, cmd)
	}

	return tea.Batch(cmds...)
}

func (a appModel) View() string {
	components := []string{
		a.pages[a.currentPage].View(),
	}

	components = append(components, a.status.View())

	appView := lipgloss.JoinVertical(lipgloss.Top, components...)

	if a.showPermissions {
		overlay := a.permissions.View()
		row := lipgloss.Height(appView) / 2
		row -= lipgloss.Height(overlay) / 2
		col := lipgloss.Width(appView) / 2
		col -= lipgloss.Width(overlay) / 2
		appView = layout.PlaceOverlay(
			col,
			row,
			overlay,
			appView,
			true,
		)
	}

	if a.showFilepicker {
		overlay := a.filepicker.View()
		row := lipgloss.Height(appView) / 2
		row -= lipgloss.Height(overlay) / 2
		col := lipgloss.Width(appView) / 2
		col -= lipgloss.Width(overlay) / 2
		appView = layout.PlaceOverlay(
			col,
			row,
			overlay,
			appView,
			true,
		)

	}

	if !a.app.CoderAgent.IsBusy() {
		a.status.SetHelpWidgetMsg("ctrl+? help")
	} else {
		a.status.SetHelpWidgetMsg("? help")
	}

	if a.showHelp {
		bindings := layout.KeyMapToSlice(keys)
		if p, ok := a.pages[a.currentPage].(layout.Bindings); ok {
			bindings = append(bindings, p.BindingKeys()...)
		}
		if a.showPermissions {
			bindings = append(bindings, a.permissions.BindingKeys()...)
		}
		if a.currentPage == page.LogsPage {
			bindings = append(bindings, logsKeyReturnKey)
		}
		if !a.app.CoderAgent.IsBusy() {
			bindings = append(bindings, helpEsc)
		}
		a.help.SetBindings(bindings)

		overlay := a.help.View()
		row := lipgloss.Height(appView) / 2
		row -= lipgloss.Height(overlay) / 2
		col := lipgloss.Width(appView) / 2
		col -= lipgloss.Width(overlay) / 2
		appView = layout.PlaceOverlay(
			col,
			row,
			overlay,
			appView,
			true,
		)
	}

	if a.showQuit {
		overlay := a.quit.View()
		row := lipgloss.Height(appView) / 2
		row -= lipgloss.Height(overlay) / 2
		col := lipgloss.Width(appView) / 2
		col -= lipgloss.Width(overlay) / 2
		appView = layout.PlaceOverlay(
			col,
			row,
			overlay,
			appView,
			true,
		)
	}

	if a.showSessionDialog {
		overlay := a.sessionDialog.View()
		row := lipgloss.Height(appView) / 2
		row -= lipgloss.Height(overlay) / 2
		col := lipgloss.Width(appView) / 2
		col -= lipgloss.Width(overlay) / 2
		appView = layout.PlaceOverlay(
			col,
			row,
			overlay,
			appView,
			true,
		)
	}

	if a.showModelDialog {
		overlay := a.modelDialog.View()
		row := lipgloss.Height(appView) / 2
		row -= lipgloss.Height(overlay) / 2
		col := lipgloss.Width(appView) / 2
		col -= lipgloss.Width(overlay) / 2
		appView = layout.PlaceOverlay(
			col,
			row,
			overlay,
			appView,
			true,
		)
	}

	if a.showCommandDialog {
		overlay := a.commandDialog.View()
		row := lipgloss.Height(appView) / 2
		row -= lipgloss.Height(overlay) / 2
		col := lipgloss.Width(appView) / 2
		col -= lipgloss.Width(overlay) / 2
		appView = layout.PlaceOverlay(
			col,
			row,
			overlay,
			appView,
			true,
		)
	}

	if a.showInitDialog {
		overlay := a.initDialog.View()
		appView = layout.PlaceOverlay(
			a.width/2-lipgloss.Width(overlay)/2,
			a.height/2-lipgloss.Height(overlay)/2,
			overlay,
			appView,
			true,
		)
	}

	if a.showThemeDialog {
		overlay := a.themeDialog.View()
		row := lipgloss.Height(appView) / 2
		row -= lipgloss.Height(overlay) / 2
		col := lipgloss.Width(appView) / 2
		col -= lipgloss.Width(overlay) / 2
		appView = layout.PlaceOverlay(
			col,
			row,
			overlay,
			appView,
			true,
		)
	}

	return appView
}

func New(app *app.App) tea.Model {
	startPage := page.ChatPage
	model := &appModel{
		currentPage:   startPage,
		loadedPages:   make(map[page.PageID]bool),
		status:        core.NewStatusCmp(app.LSPClients),
		help:          dialog.NewHelpCmp(),
		quit:          dialog.NewQuitCmp(),
		sessionDialog: dialog.NewSessionDialogCmp(),
		commandDialog: dialog.NewCommandDialogCmp(),
		modelDialog:   dialog.NewModelDialogCmp(),
		permissions:   dialog.NewPermissionDialogCmp(),
		initDialog:    dialog.NewInitDialogCmp(),
		themeDialog:   dialog.NewThemeDialogCmp(),
		app:           app,
		commands:      []dialog.Command{},
		pages: map[page.PageID]tea.Model{
			page.ChatPage: page.NewChatPage(app),
			page.LogsPage: page.NewLogsPage(),
		},
		filepicker: chat.NewFilepickerCmp(app),
	}

	model.RegisterCommand(dialog.Command{
		ID:          "init",
		Title:       "Initialize Project",
		Description: "Create/Update the OpenCode.md memory file",
		Handler: func(cmd dialog.Command) tea.Cmd {
			prompt := `Please analyze this codebase and create a OpenCode.md file containing:
1. Build/lint/test commands - especially for running a single test
2. Code style guidelines including imports, formatting, types, naming conventions, error handling, etc.

The file you create will be given to agentic coding agents (such as yourself) that operate in this repository. Make it about 20 lines long.
If there's already a opencode.md, improve it.
If there are Cursor rules (in .cursor/rules/ or .cursorrules) or Copilot rules (in .github/copilot-instructions.md), make sure to include them.`
			return tea.Batch(
				util.CmdHandler(chat.SendMsg{
					Text: prompt,
				}),
			)
		},
	})
	return model
}<|MERGE_RESOLUTION|>--- conflicted
+++ resolved
@@ -116,13 +116,11 @@
 	showInitDialog bool
 	initDialog     dialog.InitDialogCmp
 
-<<<<<<< HEAD
 	showFilepicker bool
 	filepicker     chat.FilepickerCmp
-=======
+
 	showThemeDialog bool
 	themeDialog     dialog.ThemeDialog
->>>>>>> 2c41a423
 }
 
 func (a appModel) Init() tea.Cmd {
@@ -144,11 +142,8 @@
 	cmds = append(cmds, cmd)
 	cmd = a.initDialog.Init()
 	cmds = append(cmds, cmd)
-<<<<<<< HEAD
 	cmd = a.filepicker.Init()
-=======
 	cmd = a.themeDialog.Init()
->>>>>>> 2c41a423
 	cmds = append(cmds, cmd)
 
 	// Check if we should show the init dialog
@@ -386,7 +381,7 @@
 			}
 			return a, nil
 		case key.Matches(msg, keys.Commands):
-			if a.currentPage == page.ChatPage && !a.showQuit && !a.showPermissions && !a.showSessionDialog && !a.showThemeDialog {
+			if a.currentPage == page.ChatPage && !a.showQuit && !a.showPermissions && !a.showSessionDialog && !a.showThemeDialog && !a.showFilepicker {
 				// Show commands dialog
 				if len(a.commands) == 0 {
 					return a, util.ReportWarn("No commands available")
@@ -414,12 +409,12 @@
 				return a, a.themeDialog.Init()
 			}
 			return a, nil
-		case key.Matches(msg, logsKeyReturnKey):
-			if a.currentPage == page.LogsPage {
-				return a, a.moveToPage(page.ChatPage)
-			}
-		case key.Matches(msg, returnKey):
-			if !a.filepicker.IsCWDFocused() {
+		case key.Matches(msg, returnKey) || key.Matches(msg, logsKeyReturnKey):
+			if msg.String() == "q" {
+				if a.currentPage == page.LogsPage {
+					return a, a.moveToPage(page.ChatPage)
+				}
+			} else if !a.filepicker.IsCWDFocused() {
 				if a.showQuit {
 					a.showQuit = !a.showQuit
 					return a, nil
@@ -441,6 +436,9 @@
 					a.filepicker.ToggleFilepicker(a.showFilepicker)
 					return a, nil
 				}
+				if a.currentPage == page.LogsPage {
+					return a, a.moveToPage(page.ChatPage)
+				}
 			}
 		case key.Matches(msg, keys.Logs):
 			return a, a.moveToPage(page.LogsPage)
@@ -538,8 +536,6 @@
 			return a, tea.Batch(cmds...)
 		}
 	}
-<<<<<<< HEAD
-=======
 
 	if a.showThemeDialog {
 		d, themeCmd := a.themeDialog.Update(msg)
@@ -551,7 +547,6 @@
 		}
 	}
 
->>>>>>> 2c41a423
 	s, _ := a.status.Update(msg)
 	a.status = s.(core.StatusCmp)
 	a.pages[a.currentPage], cmd = a.pages[a.currentPage].Update(msg)
