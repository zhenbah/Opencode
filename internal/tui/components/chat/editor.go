--- conflicted
+++ resolved
@@ -4,12 +4,8 @@
 	"fmt"
 	"os"
 	"os/exec"
-<<<<<<< HEAD
-	"strings"
-=======
 	"slices"
 	"unicode"
->>>>>>> 90084ce4
 
 	"github.com/charmbracelet/bubbles/key"
 	"github.com/charmbracelet/bubbles/textarea"
