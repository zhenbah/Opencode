package models

type (
	ModelID       string
	ModelProvider string
)

type Model struct {
	ID                  ModelID       `json:"id"`
	Name                string        `json:"name"`
	Provider            ModelProvider `json:"provider"`
	APIModel            string        `json:"api_model"`
	CostPer1MIn         float64       `json:"cost_per_1m_in"`
	CostPer1MOut        float64       `json:"cost_per_1m_out"`
	CostPer1MInCached   float64       `json:"cost_per_1m_in_cached"`
	CostPer1MOutCached  float64       `json:"cost_per_1m_out_cached"`
	ContextWindow       int64         `json:"context_window"`
	DefaultMaxTokens    int64         `json:"default_max_tokens"`
	CanReason           bool          `json:"can_reason"`
	SupportsAttachments bool          `json:"supports_attachments"`
}

// Model IDs
const ( // GEMINI
	// Bedrock
	BedrockClaude37Sonnet ModelID = "bedrock.claude-3.7-sonnet"
)

const (
	ProviderBedrock ModelProvider = "bedrock"
	// ForTests
	ProviderMock ModelProvider = "__mock"
)

// Providers in order of popularity
var ProviderPopularity = map[ModelProvider]int{
	ProviderCopilot:    1,
	ProviderAnthropic:  2,
	ProviderOpenAI:     3,
	ProviderGemini:     4,
	ProviderGROQ:       5,
	ProviderOpenRouter: 6,
	ProviderBedrock:    7,
	ProviderAzure:      8,
	ProviderVertexAI:   9,
}

var SupportedModels = map[ModelID]Model{
	//
	// // GEMINI
	// GEMINI25: {
	// 	ID:                 GEMINI25,
	// 	Name:               "Gemini 2.5 Pro",
	// 	Provider:           ProviderGemini,
	// 	APIModel:           "gemini-2.5-pro-exp-03-25",
	// 	CostPer1MIn:        0,
	// 	CostPer1MInCached:  0,
	// 	CostPer1MOutCached: 0,
	// 	CostPer1MOut:       0,
	// },
	//
	// GRMINI20Flash: {
	// 	ID:                 GRMINI20Flash,
	// 	Name:               "Gemini 2.0 Flash",
	// 	Provider:           ProviderGemini,
	// 	APIModel:           "gemini-2.0-flash",
	// 	CostPer1MIn:        0.1,
	// 	CostPer1MInCached:  0,
	// 	CostPer1MOutCached: 0.025,
	// 	CostPer1MOut:       0.4,
	// },
	//
	// // Bedrock
	BedrockClaude37Sonnet: {
		ID:                 BedrockClaude37Sonnet,
		Name:               "Bedrock: Claude 3.7 Sonnet",
		Provider:           ProviderBedrock,
		APIModel:           "anthropic.claude-3-7-sonnet-20250219-v1:0",
		CostPer1MIn:        3.0,
		CostPer1MInCached:  3.75,
		CostPer1MOutCached: 0.30,
		CostPer1MOut:       15.0,
	},
<<<<<<< HEAD
=======
}

func init() {
	maps.Copy(SupportedModels, AnthropicModels)
	maps.Copy(SupportedModels, OpenAIModels)
	maps.Copy(SupportedModels, GeminiModels)
	maps.Copy(SupportedModels, GroqModels)
	maps.Copy(SupportedModels, AzureModels)
	maps.Copy(SupportedModels, OpenRouterModels)
	maps.Copy(SupportedModels, XAIModels)
	maps.Copy(SupportedModels, VertexAIGeminiModels)
	maps.Copy(SupportedModels, CopilotModels)
>>>>>>> 4427df58
}<|MERGE_RESOLUTION|>--- conflicted
+++ resolved
@@ -1,4 +1,6 @@
 package models
+
+import "maps"
 
 type (
 	ModelID       string
@@ -81,8 +83,6 @@
 		CostPer1MOutCached: 0.30,
 		CostPer1MOut:       15.0,
 	},
-<<<<<<< HEAD
-=======
 }
 
 func init() {
@@ -95,5 +95,4 @@
 	maps.Copy(SupportedModels, XAIModels)
 	maps.Copy(SupportedModels, VertexAIGeminiModels)
 	maps.Copy(SupportedModels, CopilotModels)
->>>>>>> 4427df58
 }